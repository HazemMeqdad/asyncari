--- conflicted
+++ resolved
@@ -488,18 +488,12 @@
 
         elif msg.type == "ChannelStateChange":
             log.debug("State:%s %s", self.state, self)
-<<<<<<< HEAD
 
         elif msg.type in { "DialStart", "DialState", "DialResult", "ChannelCallerId",
-                "ChannelHangupRequest", "ChannelConnectedLine", "ChannelDtmfReceived" }:
+                "ChannelHangupRequest", "ChannelConnectedLine", "ChannelDtmfReceived",
+                "ChannelDialplan" }:
             pass  # nothing to do here(?)
-=======
-            pass
-        elif msg.type == "ChannelDtmfReceived":
-            pass
-        elif msg.type in {"ChannelDialplan","ChannelVarset"}:
-            pass
->>>>>>> 33b8dcfc
+
         else:
             log.warn("Event not recognized: %s for %s", msg, self)
 
