--- conflicted
+++ resolved
@@ -32,18 +32,11 @@
 
 class CallerState(ToplevelChannelState):
     async def on_start(self):
-<<<<<<< HEAD
-        br = await HangupBridgeState.new(self.client, join_timeout=30)
-        await br.add(self.channel)
-        await br.dial(endpoint=ast_outgoing, State=CallState)
-    async def on_dtmf(self,evt):
-        print("*DTMF*INT*",evt.digit)
-
-=======
         async with HangupBridgeState.new(self.client, join_timeout=30) as br:
             await br.add(self.channel)
             await br.dial(endpoint=ast_outgoing, State=CallState)
->>>>>>> 7f332b52
+    async def on_dtmf(self,evt):
+        print("*DTMF*INT*",evt.digit)
 
 def on_start(objs, event, client):
     # Don't process our own dial
